// API Configuration
<<<<<<< HEAD
export const API_BASE_URL = process.env.EXPO_PUBLIC_API_URL || 'http://192.168.1.26:8000/api';
=======
// Environment-aware API base URL configuration

// For development, you can set these manually or use environment variables
const PRODUCTION_API_URL = 'https://bc-scanner-app-3n29.vercel.app/api';
const LOCAL_DEVELOPMENT_URL = 'http://192.168.1.26:8000/api';

// Auto-detect environment and set API base URL
const getApiBaseUrl = (): string => {
  // Check if we're in development mode
  if (__DEV__) {
    // In development, use the local server
    return LOCAL_DEVELOPMENT_URL;
  } else {
    // In production, use the Vercel backend URL
    return PRODUCTION_API_URL;
  }
};

export const API_BASE_URL = getApiBaseUrl();

// Configuration for different environments
export const CONFIG = {
  API_BASE_URL,
  IS_DEVELOPMENT: __DEV__,
  PRODUCTION_URL: PRODUCTION_API_URL,
  LOCAL_URL: LOCAL_DEVELOPMENT_URL,
};

// Helper function to update API URL (useful for switching between environments)
export const setApiUrl = (url: string) => {
  // Note: This would need to be implemented with a state management solution
  // For now, you can manually change the URLs above
  console.log('To change API URL, update the configuration in config.ts');
};

// Debug helper
console.log('API Configuration:', {
  baseUrl: API_BASE_URL,
  isDevelopment: __DEV__,
});

export default CONFIG;
>>>>>>> ae770aba
<|MERGE_RESOLUTION|>--- conflicted
+++ resolved
@@ -1,47 +1,2 @@
 // API Configuration
-<<<<<<< HEAD
-export const API_BASE_URL = process.env.EXPO_PUBLIC_API_URL || 'http://192.168.1.26:8000/api';
-=======
-// Environment-aware API base URL configuration
-
-// For development, you can set these manually or use environment variables
-const PRODUCTION_API_URL = 'https://bc-scanner-app-3n29.vercel.app/api';
-const LOCAL_DEVELOPMENT_URL = 'http://192.168.1.26:8000/api';
-
-// Auto-detect environment and set API base URL
-const getApiBaseUrl = (): string => {
-  // Check if we're in development mode
-  if (__DEV__) {
-    // In development, use the local server
-    return LOCAL_DEVELOPMENT_URL;
-  } else {
-    // In production, use the Vercel backend URL
-    return PRODUCTION_API_URL;
-  }
-};
-
-export const API_BASE_URL = getApiBaseUrl();
-
-// Configuration for different environments
-export const CONFIG = {
-  API_BASE_URL,
-  IS_DEVELOPMENT: __DEV__,
-  PRODUCTION_URL: PRODUCTION_API_URL,
-  LOCAL_URL: LOCAL_DEVELOPMENT_URL,
-};
-
-// Helper function to update API URL (useful for switching between environments)
-export const setApiUrl = (url: string) => {
-  // Note: This would need to be implemented with a state management solution
-  // For now, you can manually change the URLs above
-  console.log('To change API URL, update the configuration in config.ts');
-};
-
-// Debug helper
-console.log('API Configuration:', {
-  baseUrl: API_BASE_URL,
-  isDevelopment: __DEV__,
-});
-
-export default CONFIG;
->>>>>>> ae770aba
+export const API_BASE_URL = 'http://192.168.1.26:8000/api'; // Updated to match current IP address